name: CI

on:
  pull_request:
    branches:
     - develop
     - master
     - main

jobs:
  test-full:
    name: Full Test Suite
    runs-on: ${{ matrix.os }}

    strategy:
      fail-fast: false
      matrix:
        os: [ubuntu-latest, macos-latest]
        python-version: ["3.10"]

    steps:
      - name: Checkout
        uses: actions/checkout@v2

      - name: Set up Conda with Python ${{ matrix.python-version }}
        uses: conda-incubator/setup-miniconda@v2
        with:
          auto-update-conda: true
          python-version: ${{ matrix.python-version }}
          auto-activate-base: false

      - name: Check Conda
        shell: bash -l {0}
        run: |
          conda info
          conda list
          python --version

      - name: Install Dependencies
        shell: bash -l {0}
        run: |
          python --version
          python -m pip install --upgrade pip
          python -m pip install -r develop.txt
          python -m pip install -r docs/requirements.txt
<<<<<<< HEAD
          python -m pip install astropy scikit-image scikit-learn matplotlib
=======
          python -m pip install astropy "scikit-image<0.20" scikit-learn
>>>>>>> 3f8dbee6
          python -m pip install tensorflow>=2.4.1
          python -m pip install twine
          python -m pip install .

      - name: Run Tests
        shell: bash -l {0}
        run: |
          export PATH=/usr/share/miniconda/bin:$PATH
          pytest -n 2

      - name: Save Test Results
        if: always()
        uses: actions/upload-artifact@v2
        with:
          name: unit-test-results-${{ matrix.os }}-${{ matrix.python-version }}
          path: pytest.xml

      - name: Check Distribution
        shell: bash -l {0}
        run: |
          python setup.py sdist
          twine check dist/*

      - name: Check API Documentation build
        shell: bash -l {0}
        run: |
          conda install -c conda-forge pandoc
          sphinx-apidoc -t docs/_templates -feTMo docs/source modopt
          sphinx-build -b doctest -E docs/source docs/_build

      - name: Upload Coverage to Codecov
        uses: codecov/codecov-action@v1
        with:
          token: ${{ secrets.CODECOV_TOKEN }}
          file: coverage.xml
          flags: unittests

  test-basic:
    name: Basic Test Suite
    runs-on: ${{ matrix.os }}

    strategy:
      fail-fast: false
      matrix:
        os: [ubuntu-latest, macos-latest]
        python-version: ["3.7", "3.8", "3.9"]

    steps:
      - name: Checkout
        uses: actions/checkout@v2

      - name: Set up Conda with Python ${{ matrix.python-version }}
        uses: conda-incubator/setup-miniconda@v2
        with:
          auto-update-conda: true
          python-version: ${{ matrix.python-version }}
          auto-activate-base: false

      - name: Install Dependencies
        shell: bash -l {0}
        run: |
          python --version
          python -m pip install --upgrade pip
          python -m pip install -r develop.txt
<<<<<<< HEAD
          python -m pip install astropy scikit-image scikit-learn matplotlib
=======
          python -m pip install astropy "scikit-image<0.20" scikit-learn
>>>>>>> 3f8dbee6
          python -m pip install .

      - name: Run Tests
        shell: bash -l {0}
        run: |
          export PATH=/usr/share/miniconda/bin:$PATH
          python setup.py test<|MERGE_RESOLUTION|>--- conflicted
+++ resolved
@@ -43,11 +43,7 @@
           python -m pip install --upgrade pip
           python -m pip install -r develop.txt
           python -m pip install -r docs/requirements.txt
-<<<<<<< HEAD
-          python -m pip install astropy scikit-image scikit-learn matplotlib
-=======
           python -m pip install astropy "scikit-image<0.20" scikit-learn
->>>>>>> 3f8dbee6
           python -m pip install tensorflow>=2.4.1
           python -m pip install twine
           python -m pip install .
@@ -112,11 +108,7 @@
           python --version
           python -m pip install --upgrade pip
           python -m pip install -r develop.txt
-<<<<<<< HEAD
-          python -m pip install astropy scikit-image scikit-learn matplotlib
-=======
           python -m pip install astropy "scikit-image<0.20" scikit-learn
->>>>>>> 3f8dbee6
           python -m pip install .
 
       - name: Run Tests
