--- conflicted
+++ resolved
@@ -16,14 +16,7 @@
 # install package and dependencies
 install:
   - pip install coverage nose pytest pytest-cov
-<<<<<<< 2833f2598a07b7b1cef180a9225b73ff2b462903
   - pip install astropy scikit-image
-=======
-  - pip install scikit-image
-  - pip install scikit-learn
-  - if [[ $TRAVIS_PYTHON_VERSION > '3' ]]; then pip install astropy; fi
-  - if [[ $TRAVIS_PYTHON_VERSION < '3' ]]; then pip install astropy==2.0.9; fi
->>>>>>> Adding sklearn module in travis
   - if [[ $TRAVIS_PYTHON_VERSION == '3.6' ]]; then pip install numpy future scipy astropy progressbar2 sphinx sphinx-rtd-theme numpydoc travis-sphinx coveralls; fi
 
 # run unit tests
