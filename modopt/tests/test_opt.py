--- conflicted
+++ resolved
@@ -286,64 +286,8 @@
 
     array33_support = np.asarray([[0, 0, 0], [0, 1.0, 1.25], [1.5, 1.75, 2.0]])
 
-<<<<<<< HEAD
     array233 = np.arange(18).reshape(2, 3, 3).astype(float)
     array233_2 = np.array(
-        [
-=======
-    def setUp(self):
-        """Set test parameter values."""
-        self.parent = proximity.ProximityParent(
-            func_sq,
-            func_double,
-        )
-        self.identity = proximity.IdentityProx()
-        self.positivity = proximity.Positivity()
-        weights = np.ones(9).reshape(3, 3).astype(float) * 3
-        self.sparsethresh = proximity.SparseThreshold(
-            linear.Identity(),
-            weights,
-        )
-        self.lowrank = proximity.LowRankMatrix(10.0, thresh_type='hard')
-        self.lowrank_rank = proximity.LowRankMatrix(
-            10.0,
-            initial_rank=1,
-            thresh_type='hard',
-        )
-        self.lowrank_ngole = proximity.LowRankMatrix(
-            10.0,
-            lowr_type='ngole',
-            operator=func_double,
-        )
-        self.linear_comp = proximity.LinearCompositionProx(
-            linear_op=linear.Identity(),
-            prox_op=self.sparsethresh,
-        )
-        self.combo = proximity.ProximityCombo([self.identity, self.positivity])
-        if import_sklearn:
-            self.owl = proximity.OrderedWeightedL1Norm(weights.flatten())
-        self.ridge = proximity.Ridge(linear.Identity(), weights)
-        self.elasticnet_alpha0 = proximity.ElasticNet(
-            linear.Identity(),
-            alpha=0,
-            beta=weights,
-        )
-        self.elasticnet_beta0 = proximity.ElasticNet(
-            linear.Identity(),
-            alpha=weights,
-            beta=0,
-        )
-        self.one_support = proximity.KSupportNorm(beta=0.2, k_value=1)
-        self.five_support_norm = proximity.KSupportNorm(beta=3, k_value=5)
-        self.d_support = proximity.KSupportNorm(beta=3.0 * 2, k_value=19)
-        self.group_lasso = proximity.GroupLASSO(
-            weights=np.tile(weights, (4, 1, 1)),
-        )
-        self.data1 = np.arange(9).reshape(3, 3).astype(float)
-        self.data2 = np.array([[-0, -0, -0], [0, 1.0, 2.0], [3.0, 4.0, 5.0]])
-        self.data3 = np.arange(18).reshape(2, 3, 3).astype(float)
-        self.data4 = np.array([
->>>>>>> 3bae0ac7
             [
                 [2.73843189, 3.14594066, 3.55344943],
                 [3.9609582, 4.36846698, 4.77597575],
@@ -364,7 +308,6 @@
                 [5.79723515, 6.39366259, 6.99009003],
                 [7.58651747, 8.18294492, 8.77937236],
             ],
-<<<<<<< HEAD
         ]
     )
 
@@ -376,70 +319,10 @@
                 func_double,
             ),
             3,
-=======
-        ])
-        self.data6 = self.data3 * -1
-        self.data7 = self.combo.op(self.data6)
-        self.data8 = np.empty(2, dtype=np.ndarray)
-        self.data8[0] = np.array(
-            [[-0, -1.0, -2.0], [-3.0, -4.0, -5.0], [-6.0, -7.0, -8.0]],
-        )
-        self.data8[1] = np.array(
-            [[-0, -0, -0], [-0, -0, -0], [-0, -0, -0]],
-        )
-        self.data9 = self.data1 * (1 + 1j)
-        self.data10 = self.data9 / (2 * 3 + 1)
-        self.data11 = np.asarray(
-            [[0, 0, 0], [0, 1.0, 1.25], [1.5, 1.75, 2.0]],
-        )
-        self.random_data = 3 * np.random.random(
-            self.group_lasso.weights[0].shape,
-        )
-        self.random_data_tile = np.tile(
-            self.random_data,
-            (self.group_lasso.weights.shape[0], 1, 1),
-        )
-        self.gl_result_data = 2 * self.random_data_tile - 3
-        self.gl_result_data = np.array(
-            (self.gl_result_data * (self.gl_result_data > 0).astype('int'))
-            / 2,
-        )
-
-        self.dummy = Dummy()
-
-    def tearDown(self):
-        """Unset test parameter values."""
-        self.parent = None
-        self.identity = None
-        self.positivity = None
-        self.sparsethresh = None
-        self.lowrank = None
-        self.lowrank_rank = None
-        self.lowrank_ngole = None
-        self.combo = None
-        self.data1 = None
-        self.data2 = None
-        self.data3 = None
-        self.data4 = None
-        self.data5 = None
-        self.data6 = None
-        self.data7 = None
-        self.data8 = None
-        self.dummy = None
-        self.random_data = None
-        self.random_data_tile = None
-        self.gl_result_data = None
-
-    def test_proximity_parent(self):
-        """Test ProximityParent."""
-        npt.assert_equal(
-            self.parent.op(3),
->>>>>>> 3bae0ac7
             9,
             6,
         )
 
-<<<<<<< HEAD
     def case_prox_identity(self):
         """Case prox identity."""
         return proximity.IdentityProx(), 3, 3, 0
@@ -478,59 +361,6 @@
             self.array233,
             result,
             cost,
-=======
-    def test_sparse_threshold(self):
-        """Test SparseThreshold."""
-        npt.assert_array_equal(
-            self.sparsethresh.op(self.data1),
-            self.data2,
-            err_msg='Incorrect sparse threshold operation.',
-        )
-
-        npt.assert_equal(
-            self.sparsethresh.cost(self.data1, verbose=True),
-            108.0,
-            err_msg='Incorrect sparse threshold cost.',
-        )
-
-    def test_low_rank_matrix(self):
-        """Test LowRankMatrix."""
-        npt.assert_almost_equal(
-            self.lowrank.op(self.data3),
-            self.data4,
-            err_msg='Incorrect low rank operation: standard',
-        )
-
-        npt.assert_almost_equal(
-            self.lowrank_rank.op(self.data3),
-            self.data4,
-            err_msg='Incorrect low rank operation: standard with rank',
-        )
-        npt.assert_almost_equal(
-            self.lowrank_ngole.op(self.data3),
-            self.data5,
-            err_msg='Incorrect low rank operation: ngole',
-        )
-
-        npt.assert_almost_equal(
-            self.lowrank.cost(self.data3, verbose=True),
-            469.39132942464983,
-            err_msg='Incorrect low rank cost.',
-        )
-
-    def test_linear_comp_prox(self):
-        """Test LinearCompositionProx."""
-        npt.assert_array_equal(
-            self.linear_comp.op(self.data1),
-            self.data2,
-            err_msg='Incorrect sparse threshold operation.',
-        )
-
-        npt.assert_equal(
-            self.linear_comp.cost(self.data1, verbose=True),
-            108.0,
-            err_msg='Incorrect sparse threshold cost.',
->>>>>>> 3bae0ac7
         )
 
     def case_prox_linear_comp(self):
